--- conflicted
+++ resolved
@@ -14,13 +14,6 @@
 # IP Core ------------------------------------------------------------------------------------------
 
 class LiteEthIPCore(Module, AutoCSR):
-<<<<<<< HEAD
-    def __init__(self, phy, mac_address, ip_address, clk_freq, with_icmp=True, dw=8, anti_underflow=0):
-        ip_address = convert_ip(ip_address)
-        self.submodules.mac = LiteEthMAC(phy, dw, interface="crossbar", with_preamble_crc=True, anti_underflow=anti_underflow)
-        self.submodules.arp = LiteEthARP(self.mac, mac_address, ip_address, clk_freq, dw=dw)
-        self.submodules.ip  = LiteEthIP(self.mac, mac_address, ip_address, self.arp.table, dw=dw)
-=======
     def __init__(self, phy, mac_address, ip_address, clk_freq, with_icmp=True, dw=8, with_sys_datapath=False):
         # Parameters.
         # -----------
@@ -57,7 +50,6 @@
         )
         # ICMP (Optional).
         # ----------------
->>>>>>> d10cda84
         if with_icmp:
             self.submodules.icmp = LiteEthICMP(
                 ip         = self.ip,
@@ -68,13 +60,6 @@
 # UDP IP Core --------------------------------------------------------------------------------------
 
 class LiteEthUDPIPCore(LiteEthIPCore):
-<<<<<<< HEAD
-    def __init__(self, phy, mac_address, ip_address, clk_freq, with_icmp=True, dw=8, anti_underflow=0):
-        ip_address = convert_ip(ip_address)
-        LiteEthIPCore.__init__(self, phy, mac_address, ip_address, clk_freq, dw=dw,
-                               with_icmp=with_icmp, anti_underflow=anti_underflow)
-        self.submodules.udp = LiteEthUDP(self.ip, ip_address, dw=dw)
-=======
     def __init__(self, phy, mac_address, ip_address, clk_freq, with_icmp=True, dw=8, with_sys_datapath=False):
         # Parameters.
         # -----------
@@ -97,5 +82,4 @@
             ip         = self.ip,
             ip_address = ip_address,
             dw         = dw,
-        )
->>>>>>> d10cda84
+        )