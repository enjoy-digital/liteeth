--- conflicted
+++ resolved
@@ -90,19 +90,12 @@
 
 class LiteEthUDPTX(Module):
     def __init__(self, ip_address, dw=8):
-<<<<<<< HEAD
         self.sink = sink = stream.Endpoint(eth_udp_user_description(dw))
         self.source = source = stream.Endpoint(eth_ipv4_user_description(dw))
 
         # # #
 
-=======
-        self.sink = sink = stream.Endpoint(eth_udp_user_description(8))
-        self.source = source = stream.Endpoint(eth_ipv4_user_description(8))
-
-        # # #
         shift = log2_int(dw // 8)  # bits required to represent bytes per word
->>>>>>> 737fc781
         self.submodules.packetizer = packetizer = LiteEthUDPPacketizer(dw=dw)
         self.comb += [
             packetizer.sink.valid.eq(sink.valid),
@@ -110,13 +103,9 @@
             sink.ready.eq(packetizer.sink.ready),
             packetizer.sink.src_port.eq(sink.src_port),
             packetizer.sink.dst_port.eq(sink.dst_port),
-            # TODO: Bad dw can screw the thing up below
-<<<<<<< HEAD
-            packetizer.sink.length.eq(sink.length + udp_header.length),
-=======
+            # TODO: Bad dw can screw the thing up below, hence the shift
             packetizer.sink.length.eq(((sink.length >> shift) << shift) +
                                       udp_header.length),
->>>>>>> 737fc781
             packetizer.sink.checksum.eq(0),  # TODO: Disabled (MAC CRC is enough)
             packetizer.sink.data.eq(sink.data)
         ]
